/*
 * Copyright 2018 Michael Hoffer <info@michaelhoffer.de>. All rights reserved.
 * 
 * This file is part of OCC-CSG.
 * 
 * OCC-CSG is free software: you can redistribute it and/or modify it under the
 * terms of the GNU Lesser General Public License version 3 as published by the
 * Free Software Foundation.
 *
 * This program is distributed in the hope that it will be useful,
 * but WITHOUT ANY WARRANTY; without even the implied warranty of
 * MERCHANTABILITY or FITNESS FOR A PARTICULAR PURPOSE. See the
 * GNU Lesser General Public License for more details.
 */

// std
#include <iostream>
#include <iomanip>
#include <algorithm>
#include <functional>
#include <string>
#include <vector>
// #include <filesystem> currently still unusable

// numbers, limits and errors
#include <errno.h>
#include <limits>
#include <stdlib.h>

// primitive objects
#include <BRepPrimAPI_MakeCylinder.hxx>
#include <BRepPrimAPI_MakeCone.hxx>
#include <BRepPrimAPI_MakeBox.hxx>
#include <BRepPrimAPI_MakeSphere.hxx>
#include <BRepPrimAPI_MakePrism.hxx>

// CSG operators
#include <BRepAlgoAPI_Cut.hxx>
#include <BRepAlgoAPI_Fuse.hxx>
#include <BRepAlgoAPI_Common.hxx>

// sewing & solid
#include <BRepBuilderAPI_Sewing.hxx>
#include <BRepBuilderAPI_MakeSolid.hxx>
#include <TopoDS_Shell.hxx>
#include <TopExp.hxx>
#include <TopoDS.hxx>

// shape healing/repair
#include <ShapeFix_Shape.hxx>

// STEP import and export
#include <BRepGProp.hxx>
#include <STEPControl_Reader.hxx>
#include <STEPControl_Writer.hxx>
#include <GProp_GProps.hxx>

// IGES import and export
#include <IGESControl_Reader.hxx>
#include <IGESControl_Writer.hxx>

// BREP import and export
#include <BRepTools.hxx>
#include <BRep_Builder.hxx>

// STL export
#include <StlAPI_Writer.hxx>
#include <BRepMesh_IncrementalMesh.hxx>

// STL import
#include <RWStl.hxx>
#include <Poly_Triangulation.hxx>
//#include <StlMesh_Mesh.hxx>
//#include <StlMesh_MeshExplorer.hxx>

// relevant for importing stl files
#include <OSD_Path.hxx>

// geometric objects
#include <TopoDS_Compound.hxx>
#include <TopoDS_Vertex.hxx>
#include <TopoDS_Wire.hxx>
#include <TopoDS_Face.hxx>

#include <Bnd_Box.hxx>

#include <BRepBndLib.hxx>
#include <BRepLib.hxx>

#include <BRepBuilderAPI_MakeVertex.hxx>
#include <BRepBuilderAPI_MakePolygon.hxx>
#include <BRepBuilderAPI_MakeFace.hxx>
#include <BRepBuilderAPI_MakeEdge.hxx>
#include <BRepBuilderAPI_MakeWire.hxx>

#include <BRepOffsetAPI_MakePipe.hxx>

#include <gp_Circ.hxx>

#include <Geom2d_TrimmedCurve.hxx>
#include <Geom_CylindricalSurface.hxx>

#include <GCE2d_MakeSegment.hxx>


#include <TopExp_Explorer.hxx>



// fonts & text
#include <Font_BRepFont.hxx>
#include <Font_BRepTextBuilder.hxx>

// transform
#include <BRepBuilderAPI_GTransform.hxx>
#include <BRepBuilderAPI_Transform.hxx>
#include <gp_GTrsf.hxx>

// shape editing
#include <BRepFilletAPI_MakeFillet.hxx>
// #include <BRepFilletAPI_MakeFillet2d.hxx>
#include <BRepFilletAPI_MakeChamfer.hxx>


// math (OCCT/OCE compliant)
#include <math.hxx>
#include <TopTools_Array1OfShape.hxx>

#define MAX2(X, Y)	(  Abs(X) > Abs(Y)? Abs(X) : Abs(Y) )
#define MAX3(X, Y, Z)	( MAX2 ( MAX2(X,Y) , Z) )



// version
#define VERSION "0.9.9"

// minimal API for primitive objects
TopoDS_Shape createBox(double x1, double y1, double z1, double x2, double y2, double z2);
TopoDS_Shape createSphere(double x1, double y1, double z1, double r);
TopoDS_Shape createCylinder(double r, double h);
TopoDS_Shape createCylinder(double r, double h, double angle);
TopoDS_Shape createCone(double r1, double r2, double h);
TopoDS_Shape createCone(double r1, double r2, double h, double angle);
<<<<<<< HEAD
TopoDS_Shape createPrism(double x, double y, double z, int n, double r, double h);
TopoDS_Shape createHelix(double radius, double profile_raius, double pitch, double num_revolutions);
=======
TopoDS_Shape createHelix(double radius, double profile_radius, double pitch, double num_revolutions);
TopoDS_Shape createHelix(double radius, TopoDS_Shape profile_face, double pitch, double num_revolutions);
>>>>>>> 9a4c2f21
TopoDS_Shape createPolygons(std::vector<double> const &points, std::vector<std::vector<int>> const &indices);
TopoDS_Shape extrudePolygon(double ex, double ey, double ez, std::vector<double> const &points);
TopoDS_Shape extrudeFile(double ex, double ey, double ez, std::string const &filename);
TopoDS_Shape createCircle(double x, double y, double z, double dx, double dy, double dz, double r);
TopoDS_Shape createPolygon2d(std::vector<double>const &coords);
TopoDS_Shape createRect2d(double minX, double minY, double maxX, double maxY);
TopoDS_Shape createRoundRect2d(double length, double height, double corner_radius);
TopoDS_Shape createText2d(std::string const &font, double fSize, double x, double y, std::string const& text);
TopoDS_Shape createPrism2d(double x, double y, int n, double r);
std::vector<TopoDS_Shape> splitShape(TopoDS_Shape const &shape);


void roundEdges(int argc, char* argv[]);
void chamferEdges(int argc, char* argv[]);

void splitShape(int argc, char *argv[]);

void error(std::string const & msg);

// minimal transform API
TopoDS_Shape transform(TopoDS_Shape shape, double transform_matrix[12]);

// CLI functions
void version();
void usage();
void notImplemented();
void create(int argc, char *argv[]);
void transform(int argc, char *argv[]);
void convert(int argc, char *argv[]);
void csg(int argc, char *argv[]);
void info(int argc, char *argv[]);
void bounds(int argc, char *argv[]);
void editShape(int argc, char *argv[]);

/**
  * Computes and returns the volume of this CSG based on a triangle mesh that approximates the
  * surface of this CSG.
  * @param tol tolerance for the mesh approximation (double > 0, smaller values give more accurate results, default is 0.1)
  * @return volume of this csg
  */
double computeVolume(TopoDS_Shape shape, double tol);

// minimal IO API
TopoDS_Shape load(std::string const &filename);
bool save(std::string const &filename, TopoDS_Shape shape, double stlTOL);
TopoDS_Shape importSTL(std::string const &file );
void unsupportedFormat(std::string const &filename);
bool isAccessible(std::string const &filename);

// String API

// checks whether str ends with ending
bool endsWith(std::string const & str, std::string const &ending);

// returns lowercase version of str
std::string toLower(std::string const &str);

// split string by specified separator
std::vector<std::string> split(std::string const &str, const char sep);

// error codes for number conversion
enum NUMBER_CONVERSION_ERROR {
	VALID                      =  0,
	ERR_OUT_OF_RANGE           = -1,
	ERR_CANNOT_PARSE_NUMBER    = -2,
	ERR_EXTRA_CHARS_AT_THE_END = -3
};

// Java-style number conversion (with error checks)
// (atof,ato,... are very buggy and mostly useless, remember to use strto*)

bool isDouble(std::string const &str);
double parseDouble(std::string const &str, NUMBER_CONVERSION_ERROR *ERROR);
double parseDouble(std::string const &str, std::function< void(NUMBER_CONVERSION_ERROR) > onError);
double parseDouble(std::string const &str, std::string const & varName);
//double parseDouble(std::string const &str);
bool isInt(std::string const &str);
int parseInt(std::string const &str, NUMBER_CONVERSION_ERROR *ERROR);
int parseInt(std::string const &str, std::function< void(NUMBER_CONVERSION_ERROR) > onError);
int parseInt(std::string const &str, std::string const & varName);
//int parseInt(std::string const &str);

// the CLI appliction
int main(int argc, char *argv[])
{
	
	if(argc > 1 && strcmp(argv[1], "--version")==0) { version(); exit(0); }
	
	std::cout << "-------------------------------------------------------------" << std::endl;
    std::cout << "----        CSG Tool based on the OCCT CAD Kernel        ----" << std::endl;
	std::cout << "----                    Version " << VERSION << "                    ----" << std::endl;
	std::cout << "---- 2018-2019 by Michael Hoffer (info@michaelhoffer.de) ----" << std::endl;
	std::cout << "----                   www.mihosoft.eu                   ----" << std::endl;
	std::cout << "-------------------------------------------------------------" << std::endl;

	if(argc < 2) {
		error("wrong number of arguments!");
	}

	if(strcmp(argv[1], "--create")==0) create(argc,argv);
	else if(strcmp(argv[1], "--transform")==0) transform(argc,argv);
	else if(strcmp(argv[1], "--convert")==0) convert(argc,argv);
	else if(strcmp(argv[1], "--csg")==0) csg(argc,argv);
	else if(strcmp(argv[1], "--info")==0) info(argc,argv);
	else if(strcmp(argv[1], "--edit")==0) editShape(argc,argv);
	else if(strcmp(argv[1], "--help")==0 || strcmp(argv[1], "-h")==0) usage();
	else error("unknown command '" + std::string(argv[1]) + "'!");

	return 0;
}

TopoDS_Shape importSTL( std::string const &file )
{
	std::cout << "> importing STL file" << std::endl;

    TCollection_AsciiString aName( (Standard_CString)file.data() );
    OSD_Path aFile(aName);

	BRepBuilderAPI_Sewing shapeSewer;

	std::cout << " -> reading '" << file << "'" << std::endl;

    Handle(Poly_Triangulation) aSTLMesh = RWStl::ReadFile(aFile);

    Standard_Integer numberOfTriangles = aSTLMesh->NbTriangles();

    TopoDS_Vertex Vertex1, Vertex2, Vertex3;
	TopoDS_Shape shape;
    TopoDS_Face face;
    TopoDS_Wire wire;

	std::cout << " -> converting to faces" << std::endl;


	for (Standard_Integer i = 1; i <= numberOfTriangles; i++)
	{
	    Poly_Triangle triangle = aSTLMesh->Triangle(i);

	    Standard_Integer n1;
	    Standard_Integer n2;
	    Standard_Integer n3;

	    triangle.Get(n1, n2, n3);

	    gp_Pnt p1 = aSTLMesh->Node(n1);
	    gp_Pnt p2 = aSTLMesh->Node(n2);
	    gp_Pnt p3 = aSTLMesh->Node(n3);

	    if (!p1.IsEqual(p2,0.0) && !p1.IsEqual(p3,0.0))
	    {
			Vertex1 = BRepBuilderAPI_MakeVertex(p1);
			Vertex2 = BRepBuilderAPI_MakeVertex(p2);
			Vertex3 = BRepBuilderAPI_MakeVertex(p3);

			wire = BRepBuilderAPI_MakePolygon( Vertex1, Vertex2, Vertex3, Standard_True);
				if( !wire.IsNull())
				{
					face = BRepBuilderAPI_MakeFace( wire );
					if(!face.IsNull()) {
						shapeSewer.Add(face);
					}
				}
	    }
	}

	std::cout << " -> sewing faces" << std::endl;

	shapeSewer.Perform();
	shape = shapeSewer.SewedShape();

	std::cout << " -> extracting shells" << std::endl;
    
	BRepBuilderAPI_MakeSolid solidmaker;
	TopTools_IndexedMapOfShape shellMap;
	TopExp::MapShapes(shape, TopAbs_SHELL, shellMap);

	unsigned int counter = 0;
	for(int ishell = 1; ishell <= shellMap.Extent(); ++ishell) {
    	const TopoDS_Shell& shell = TopoDS::Shell(shellMap(ishell));
    	solidmaker.Add(shell);
		counter++;
	}

	std::cout << "   -> shells found: " << counter << std::endl;

	std::cout << " -> converting to solid" << std::endl;
	
	TopoDS_Shape solid = solidmaker.Solid();

	std::cout << " -> done." << std::endl;

	return solid;
}

TopoDS_Shape load(std::string const &filename) {
	std::cout << "> loading geometry" << std::endl;
	std::cout << " -> reading file '" << filename << "'" << std::endl;

	if(!isAccessible(filename)) {
		std::cerr << " -> ERROR: file '" << filename << "' cannot be accessed!" << std::endl;
		exit(1);
	}

	TopoDS_Shape shape;

	if(endsWith(toLower(filename), ".stl")) {
		shape = importSTL(filename);
	} else if(endsWith(toLower(filename), ".stp") || endsWith(toLower(filename), ".step")) {
		STEPControl_Reader Reader;
    	Reader.ReadFile(filename.c_str());
    	Reader.TransferRoots();
    	shape = Reader.OneShape();
	} else if(endsWith(toLower(filename), ".igs")) {
		IGESControl_Reader Reader;
		Reader.ReadFile(filename.c_str());
		Reader.TransferRoots();
		shape = Reader.OneShape();
	} else if(endsWith(toLower(filename), ".brep")){
		BRep_Builder b;
		BRepTools::Read(shape, filename.c_str(), b);
	} else {
		unsupportedFormat(filename);
	}

	std::cout << " -> done." << std::endl;

	return shape;
}

bool save(std::string const &filename, TopoDS_Shape shape, double stlTOL) {
	std::cout << "> saving geometry" << std::endl;
	std::cout << " -> writing file '" << filename << "'" << std::endl;

	if(endsWith(toLower(filename), ".stl")) {
		std::cout << " -> STL TOL: " << stlTOL << std::endl;
		StlAPI_Writer stlWriter;
		BRepMesh_IncrementalMesh mesh( shape, stlTOL);
    	mesh.Perform();
		stlWriter.Write(shape, filename.c_str());
	} else if(endsWith(toLower(filename), ".stp") || endsWith(toLower(filename), ".step")) {
		std::cout << " -> ignoring STL TOL (using resolution independent format): " << stlTOL << std::endl;
		STEPControl_Writer writer;
		writer.Transfer(shape,STEPControl_AsIs);
		writer.Write(filename.c_str());
	} else if(endsWith(toLower(filename), ".igs")) {
		std::cout << " -> ignoring STL TOL (using resolution independent format): " << stlTOL << std::endl;
		int aBrepMode = 0;
		IGESControl_Writer writer;
		writer.AddShape(shape);
		writer.ComputeModel();
		writer.Write(filename.c_str());
	}  else if(endsWith(toLower(filename), ".brep")){
		std::cout << " -> ignoring STL TOL (using resolution independent format): " << stlTOL << std::endl;

		BRepTools::Write(shape, filename.c_str());
	} else {
		unsupportedFormat(filename);
	}
	
	std::cout << " -> done." << std::endl;

	return true;
}

void create(int argc, char *argv[]) {

	if(strcmp(argv[2],"box")==0) {
		if(argc != 5 && argc !=6) {
			error("wrong number of arguments!");
		}

		std::vector<std::string> values = split(argv[3], ',');

		if(values.size()!=6) {
            error("wrong number of values!");
		}

		double x1 = parseDouble(values[0].c_str(), "x1");
		double y1 = parseDouble(values[1].c_str(), "y1");
		double z1 = parseDouble(values[2].c_str(), "z1");
		double x2 = parseDouble(values[3].c_str(), "x2");
		double y2 = parseDouble(values[4].c_str(), "y2");
		double z2 = parseDouble(values[5].c_str(), "z2");

		TopoDS_Shape shape = createBox(x1,y1,z1,x2,y2,z2);

		std::string filename = argv[4];

		double stlTOL;

		if(argc == 5) {
			stlTOL = 0.5;
		} else {
			stlTOL = parseDouble(argv[5], "stlTOL");
		}

		save(filename,shape, stlTOL);
	} else if(strcmp(argv[2],"sphere")==0) {
		if(argc != 5 && argc !=6) {
            error("wrong number of arguments!");
		}

		std::vector<std::string> values = split(argv[3], ',');

		if(values.size()!=4) {
            error("wrong number of values!");
		}

		double x1 = parseDouble(values[0].c_str(), "x1");
		double y1 = parseDouble(values[1].c_str(), "y1");
		double z1 = parseDouble(values[2].c_str(), "z1");
		double r  = parseDouble(values[3].c_str(), "r");

		TopoDS_Shape shape = createSphere(x1,y1,z1,r);

		std::string filename = argv[4];

		double stlTOL;

		if(argc == 5) {
			stlTOL = 0.5;
		} else {
			stlTOL = parseDouble(argv[5], "stlTOL");
		}

		save(filename,shape, stlTOL);
	} else if(strcmp(argv[2],"cyl")==0) {
		if(argc != 5 && argc !=6) {
            error("wrong number of arguments!");
		}

		std::vector<std::string> values = split(argv[3], ',');

		if(values.size()!=5) {
            error("wrong number of arguments!");
		}

		double x1 = parseDouble(values[0].c_str(), "x1");
		double y1 = parseDouble(values[1].c_str(), "y1");
		double z1 = parseDouble(values[2].c_str(), "z1");
		double r  = parseDouble(values[3].c_str(), "r");
		double h  = parseDouble(values[4].c_str(), "h");

		TopoDS_Shape shape = createCylinder(r,h);

		gp_Trsf transformation;
		transformation.SetTranslation(gp_Vec(x1, y1, z1));
		shape = BRepBuilderAPI_GTransform(shape, transformation);

		std::string filename = argv[4];

		double stlTOL;

		if(argc == 5) {
			stlTOL = 0.5;
		} else {
			stlTOL = parseDouble(argv[5], "stlTOL");
		}

		save(filename,shape, stlTOL);
	} else if(strcmp(argv[2],"cone")==0) {
		if(argc != 5 && argc !=6) {
            error("wrong number of arguments!");
		}

		std::vector<std::string> values = split(argv[3], ',');

		if(values.size()!=6) {
            error("wrong number of values!");
		}

		double x1 = parseDouble(values[0].c_str(), "x1");
		double y1 = parseDouble(values[1].c_str(), "y1");
		double z1 = parseDouble(values[2].c_str(), "z1");
		double r1  = parseDouble(values[3].c_str(), "r1");
		double r2  = parseDouble(values[4].c_str(), "r2");
		double h  = parseDouble(values[5].c_str(), "h");

		TopoDS_Shape shape = createCone(r1,r2,h);

		gp_Trsf transformation;
		transformation.SetTranslation(gp_Vec(x1, y1, z1));
		shape = BRepBuilderAPI_GTransform(shape, transformation);

		std::string filename = argv[4];

		double stlTOL;

		if(argc == 5) {
			stlTOL = 0.5;
		} else {
			stlTOL = parseDouble(argv[5], "stlTOL");
		}

		save(filename,shape, stlTOL);
	} else if(strcmp(argv[2],"prism")==0) {
        if(argc != 5 && argc !=6) {
            error("wrong number of arguments!");
        }

        std::vector<std::string> values = split(argv[3], ',');

        if(values.size()!=6) {
            error("wrong number of arguments!");
        }

        double x  = parseDouble(values[0].c_str(), "center x");
        double y  = parseDouble(values[1].c_str(), "center y");
        double z  = parseDouble(values[2].c_str(), "center z");
        int    n  = parseInt(   values[3].c_str(), "n");
        double r  = parseDouble(values[4].c_str(), "r");
        double h  = parseDouble(values[5].c_str(), "h");

        TopoDS_Shape shape = createPrism(x,y,z,n,r,h);

        std::string filename = argv[4];

        double stlTOL;

        if(argc == 5) {
            stlTOL = 0.5;
        } else {
            stlTOL = parseDouble(argv[5], "stlTOL");
        }

        save(filename,shape, stlTOL);
    } else if(strcmp(argv[2],"extrusion:polygon")==0) {

		if(argc != 5 && argc !=6) {
            error("wrong number of arguments!");
		}

		std::vector<std::string> values = split(argv[3], ',');

		std::vector<double> coords;

		// first three entries define the extrusion vector (direction)
		double ex = parseDouble(values[0], "ex");
		double ey = parseDouble(values[1], "ey");
		double ez = parseDouble(values[2], "ez");

		std::string varName[] = {"x", "y", "z"};

		for(size_t i = 3; i < values.size(); i++) {
			double v = parseDouble(values[i], varName[i%3]+std::to_string(i));
			coords.push_back(v);
		}

		TopoDS_Shape shape = extrudePolygon(ex,ey,ez, coords);

		std::string filename = argv[4];

		double stlTOL;

		if(argc == 5) {
			stlTOL = 0.5;
		} else {
			stlTOL = parseDouble(argv[5], "stlTOL");
		}

		save(filename,shape, stlTOL);

	} else if(strcmp(argv[2],"extrusion:file")==0) {

		if(argc != 6 && argc !=7) {
            error("wrong number of arguments!");
		}

		std::vector<std::string> values = split(argv[3], ',');
		
		if(values.size()!=3) {
            error("wrong number of values!");
		}

		// first three entries define the extrusion vector (direction)
		double ex = parseDouble(values[0], "ex");
		double ey = parseDouble(values[1], "ey");
		double ez = parseDouble(values[2], "ez");

		TopoDS_Shape shape = extrudeFile(ex,ey,ez,argv[4]);

		std::string filename = argv[5];

		double stlTOL;

		if(argc == 7) {
			stlTOL = parseDouble(argv[6], "stlTOL");
		} else {
			stlTOL = 0.5;
		}

		save(filename,shape, stlTOL);

	} else if(strcmp(argv[2],"2d:circle")==0) {

		if(argc != 5 && argc !=6) {
            error("wrong number of arguments!");
		}

		std::vector<std::string> values = split(argv[3], ',');

		std::vector<double> coords;

		// first three entries define the extrusion vector (direction)
		double x = parseDouble(values[0], "x");
		double y = parseDouble(values[1], "y");
		double r = parseDouble(values[2], "r");

		if(values.size()!=3) {
            error("wrong number of values!");
		}

		TopoDS_Shape shape = createCircle(x,y,0,0,0,1,r);

		std::string filename = argv[4];

		double stlTOL;

		if(argc == 5) {
			stlTOL = 0.5;
		} else {
			stlTOL = parseDouble(argv[5], "stlTOL");
		}

		save(filename,shape, stlTOL);

	} else if(strcmp(argv[2],"2d:polygon")==0) {

		if(argc != 5 && argc !=6) {
            error("wrong number of arguments!");
		}

		std::vector<std::string> values = split(argv[3], ',');

		std::vector<double> coords;

		for(size_t i = 0; i < values.size(); i++) {
			double v = parseDouble(values[i], i%2==0?"x":"y" + std::to_string(i));
			coords.push_back(v);
		}

		TopoDS_Shape shape = createPolygon2d(coords);

		std::string filename = argv[4];

		double stlTOL;

		if(argc == 5) {
			stlTOL = 0.5;
		} else {
			stlTOL = parseDouble(argv[5], "stlTOL");
		}

		save(filename,shape, stlTOL);

	} else if(strcmp(argv[2],"2d:prism")==0) {

        if(argc != 5 && argc !=6) {
            error("wrong number of arguments!");
        }

        std::vector<std::string> values = split(argv[3], ',');

        if(values.size()!=4) {
            error("wrong number of values!");
        }

        double center_x = parseDouble(values[0], "center x");
        double center_y = parseDouble(values[1], "center y");
        int    n =        parseInt(   values[2], "n");
        double r =        parseDouble(values[3], "radius");

        TopoDS_Shape shape = createPrism2d(center_x, center_y, n, r);

        std::string filename = argv[4];

        double stlTOL;

        if(argc == 5) {
            stlTOL = 0.5;
        } else {
            stlTOL = parseDouble(argv[5], "stlTOL");
        }

        save(filename,shape, stlTOL);

    } else if(strcmp(argv[2],"2d:rect")==0) {

		if(argc != 5 && argc !=6) {
            error("wrong number of arguments!");
		}

		std::vector<std::string> values = split(argv[3], ',');

		if(values.size()!=4) {
            error("wrong number of values!");
		}

		double x1 = parseDouble(values[0], "x1");
		double y1 = parseDouble(values[1], "y1");
		double x2 = parseDouble(values[2], "x2");
		double y2 = parseDouble(values[3], "y2");

		TopoDS_Shape shape = createRect2d(x1,y1,x2,y2);

		std::string filename = argv[4];

		double stlTOL;

		if(argc == 5) {
			stlTOL = 0.5;
		} else {
			stlTOL = parseDouble(argv[5], "stlTOL");
		}

		save(filename,shape, stlTOL);

	}  else if(strcmp(argv[2],"2d:round-rect")==0) {

        if(argc != 5 && argc !=6) {
            error("wrong number of arguments!");
        }

        std::vector<std::string> values = split(argv[3], ',');

        if(values.size()!=5) {
            error("wrong number of values!");
        }

        double x = parseDouble(values[0], "x");
        double y = parseDouble(values[1], "y");
        double w = parseDouble(values[2], "width");
        double h = parseDouble(values[3], "height");
        double corner_r = parseDouble(values[4], "corner_r");

        TopoDS_Shape shape = createRoundRect2d(w,h,corner_r);

        gp_Trsf transformation;
        transformation.SetTranslation(gp_Vec(x, y, 0));
        shape = BRepBuilderAPI_GTransform(shape, transformation);

        std::string filename = argv[4];

        double stlTOL;

        if(argc == 5) {
            stlTOL = 0.5;
        } else {
            stlTOL = parseDouble(argv[5], "stlTOL");
        }

        save(filename,shape, stlTOL);

    } else if(strcmp(argv[2],"2d:text")==0) {

		if(argc != 8 && argc !=9) {
            error("wrong number of arguments!");
		}

		std::string fontFileName = argv[3];

		double fontSize = parseDouble(argv[4], "fontSize");

		std::vector<std::string> values = split(argv[5], ',');

		if(values.size()!=2) {
            error("wrong number of values!");
		}

		double x = parseDouble(values[0], "x");
		double y = parseDouble(values[1], "y");

		std::string text = argv[6];

		TopoDS_Shape shape = createText2d(fontFileName, fontSize, x, y, text);

		std::string filename = argv[7];

		double stlTOL;

		if(argc == 8) {
			stlTOL = 0.5;
		} else {
			stlTOL = parseDouble(argv[8], "stlTOL");
		}

		save(filename,shape, stlTOL);

	} else if(strcmp(argv[2],"polygons")==0) {
		if(argc != 6 && argc !=7) {
            error("wrong number of arguments!");
		}

		std::vector<std::string> vertex_strings = split(argv[3], ',');

		std::vector<double> coords;

		std::string varName[] = {"vertex x", "vertex y", "vertex z"};

		for(size_t i = 0; i < vertex_strings.size(); i++) {
			double coord = parseDouble(vertex_strings[i], varName[i%3]+std::to_string(i));
			coords.push_back(coord);
		}

		std::cout << " -> number of vertex-coords: " << coords.size() << std::endl;

		std::vector<std::string> strings = split(argv[4], ':');
		std::vector<std::vector<std::string>> face_index_strings;

		for(size_t i = 0; i < strings.size(); i++) {
			std::cout << "  --> " << i << " " << strings[i] << std::endl;
			face_index_strings.push_back(split(strings[i], ','));
		}

		std::vector<std::vector<int>> face_indices;

		std::cout << " -> number of faces: " << face_index_strings.size() << std::endl;

		for(size_t f_id = 0; f_id < face_index_strings.size(); f_id++) {
			std::vector<int> indices;
			std::cout << "  --- new face" << std::endl;
			for(size_t i = 0; i < face_index_strings[f_id].size(); i++) {
				int v = parseInt(face_index_strings[f_id][i], "index "+std::to_string(i));
				std::cout << "  --- index " << v << std::endl;
				indices.push_back(v);
			}
			face_indices.push_back(indices);
		}

		TopoDS_Shape shape = createPolygons(coords, face_indices);

		std::string filename = argv[5];

		double stlTOL;

		if(argc == 6) {
			stlTOL = 0.5;
		} else {
			stlTOL = parseDouble(argv[7], "stlTOL");
		}

		save(filename,shape, stlTOL);
	} else if(strcmp(argv[2],"helix")==0) {
		if(argc != 5 && argc !=6) {
            error("wrong number of arguments!");
		}

		std::vector<std::string> values = split(argv[3], ',');

		if(values.size()!=4) {
            error("wrong number of values!");
		}

		TopoDS_Shape shape;

		// create helix with circular profile face
		if(isDouble(values[1].c_str())) {
			double radius = parseDouble(values[0].c_str(), "helix radius");
			double profile_radius = parseDouble(values[1].c_str(), "profile radius");
			double pitch = parseDouble(values[2].c_str(), "pitch");
			double num_revolutions  = parseDouble(values[3].c_str(), "number of revolutions");

			shape = createHelix(radius, profile_radius, pitch, num_revolutions);
		} else {
			// create helix with custom profile face
			double radius = parseDouble(values[0].c_str(), "helix radius");
			std::string profile_face_filename = values[1];
			double pitch = parseDouble(values[2].c_str(), "pitch");
			double num_revolutions  = parseDouble(values[3].c_str(), "number of revolutions");

			TopoDS_Shape profile_face = load(profile_face_filename);

			gp_Trsf face_rot;

            gp_Ax1 axisForProfileFace;
            axisForProfileFace.SetDirection(gp_Dir(1.0, 0.0, 0));

            double degrees = 90;
            double radians = ( degrees * M_PI ) / 180.0 ;

            face_rot.SetRotation(axisForProfileFace, radians);
            BRepBuilderAPI_Transform rot(profile_face, face_rot);
            profile_face = rot.Shape();

            gp_Trsf face_translation;
            face_translation.SetTranslation(gp_Vec(radius, 0, 0));

            BRepBuilderAPI_Transform translate(profile_face, face_translation);
            profile_face = translate.Shape();

			shape = createHelix(radius, profile_face, pitch, num_revolutions);
		}

		

		std::string filename = argv[4];

		double stlTOL;

		if(argc == 5) {
			stlTOL = 0.5;
		} else {
			stlTOL = parseDouble(argv[5], "stlTOL");
		}

		save(filename,shape, stlTOL);
	} else error("unknown command '" + std::string(argv[2]) + "'!");

}

void convert(int argc, char *argv[]) {

  if(argc == 4) {
	  TopoDS_Shape srcShape    = load(argv[2]);
	  save(argv[3], srcShape, 0.5);
  } else if(argc == 5) {
	  TopoDS_Shape srcShape    = load(argv[2]);
	  save(argv[3], srcShape, parseDouble(argv[4], "stlTOL"));
  } else {
      error("wrong number of arguments!");
  }

}

void csg(int argc, char *argv[]) {
	if(argc < 6 || argc > 8) {
        error("wrong number of arguments!");
	}

	TopoDS_Shape res;

	TopoDS_Shape s1 = load(argv[3]);
	TopoDS_Shape s2 = load(argv[4]);

	std::cout << "> applying csg operation" << std::endl;

	// see the following links for new boolean features used below:
	// https://www.opencascade.com/sites/default/files/documents/release_notes_7.3.0.pdf
	// https://dev.opencascade.org/index.php?q=node/1056
	double fuzzyValue = 0.0;

    if(argc >= 8) {
        fuzzyValue = parseDouble(argv[7], "fuzzyValue");

		std::cout << "> WARNING: fuzzy value currently not supported" << std::endl;
    }

	if(strcmp(argv[2],"union")==0) {
		BRepAlgoAPI_Fuse csg(s1, s2);
		// csg.SetUseOBB(true);
		// csg.SetRunParallel(true);
		// csg.SetFuzzyValue(fuzzyValue);
		res = csg.Shape();
	} else if(strcmp(argv[2],"difference")==0) {
		BRepAlgoAPI_Cut csg(s1, s2);
        // csg.SetUseOBB(true);
        // csg.SetRunParallel(true);
        // csg.SetFuzzyValue(fuzzyValue);
		res = csg.Shape();
	} else if(strcmp(argv[2],"intersection")==0) {
		BRepAlgoAPI_Common csg(s1, s2);
        // csg.SetUseOBB(true);
        // csg.SetRunParallel(true);
        // csg.SetFuzzyValue(fuzzyValue);
		res = csg.Shape();
	} else {
        error("unknown command '" + std::string(argv[2]) + "'!");
	}

	// perform healing in case the boolean operations
	// cause problems
	ShapeFix_Shape FixShape;
	FixShape.Init(res);
	FixShape.Perform();
	res = FixShape.Shape();

	std::cout << " -> done." << std::endl;

	double stlTOL;

	if(argc >= 7) {
		stlTOL = parseDouble(argv[6], "stlTOL");
	} else {
		stlTOL = 0.5;
	}

	save(argv[5], res, stlTOL);
}

void info(int argc, char *argv[]) {
    if(strcmp(argv[2],"bounds")==0) {
        bounds(argc, argv);
    } if(strcmp(argv[2],"volume")==0) {
        std::string filename = argv[3];

        double tol = 0.1;

        if(argc == 5) {
            tol = parseDouble(argv[4], "approximation tolerance");
        }

        TopoDS_Shape shape = load(filename);
        double volume = computeVolume(shape, tol);

        std::cout << "> volume = " << volume << std::endl;
    }
}

void bounds(int argc, char* argv[]) {

    if(argc < 4 || argc > 6) {
        error("wrong number of arguments!");
    }

    TopoDS_Shape shape = load(argv[3]);

    std::cout << "> computing bounding box" << std::endl;

    std::cout << " -> approximating bounds" << std::endl;

    // compute bbox on geometric object
    double xMin,yMin,zMin,xMax,yMax, zMax = 0;
    Standard_Real aDeflection = 0.0001, deflection;
    Bnd_Box box;
    BRepBndLib::Add(shape, box);
    box.Get(xMin, yMin, zMin, xMax, yMax, zMax);
    deflection= MAX3( xMax-xMin , yMax-yMin , zMax-zMin)*aDeflection;

    std::cout << " -> tessellating object" << std::endl;
    // tessellation
    BRepMesh_IncrementalMesh mesh(shape, deflection);

    std::cout << " -> computing bounds" << std::endl;

    // compute bbox with tessellation
    box.SetVoid();
    BRepBndLib::Add(shape, box);
    box.Get(xMin, yMin, zMin, xMax, yMax, zMax);

    std::cout << " -> done." << std::endl;

    if(argc == 4) {
        std::cout << " -> bounds: " << xMin << ", " << yMin << ", " << zMin << ", " << xMax << ", " << yMax << ", " << zMax << std::endl;
    } else {

        double stlTOL;

        if(argc == 6) {
            stlTOL = parseDouble(argv[5], "stlTOL");
        } else {
            stlTOL = 0.5;
        }

        TopoDS_Shape boundingBox = createBox(xMin,yMin,zMin,xMax,yMax,zMax);
        save(argv[4], boundingBox, stlTOL);

    }
}

// ./occ-csg --transform translate x,y,z         file1.stp file1-translated.stp
void transform(int argc, char *argv[]) {
	if(argc != 6 && argc != 7) {
        error("wrong number of arguments!");
	}

	TopoDS_Shape shape = load(argv[4]);

	if(strcmp(argv[2],"translate")==0) {
		std::vector<std::string> values = split(argv[3], ',');

		if(values.size()!=3) {
            error("wrong number of values!");
		}

		double x1 = parseDouble(values[0], "x1");
		double y1 = parseDouble(values[1], "y1");
		double z1 = parseDouble(values[2], "z1");

		gp_Trsf tMat;
		tMat.SetTranslation(gp_Vec(x1, y1, z1));
//		shape = BRepBuilderAPI_GTransform(shape, transformation);
//
//
//		gp_Trsf tMat;
//
//		tMat.SetValues(
//				v[0], v[1],  v[2], v[3],
//				v[4], v[5],  v[6], v[7],
//				v[8], v[9], v[10], v[11]
//		);

		shape = BRepBuilderAPI_Transform(shape, tMat);

	} else if(strcmp(argv[2],"scale")==0) {
		std::vector<std::string> values = split(argv[3], ',');

		if(values.size()!=3) {
            error("wrong number of values!");
		}

		double sx = parseDouble(values[0], "sx");
		double sy = parseDouble(values[1], "sy");
		double sz = parseDouble(values[2], "sz");

		gp_Trsf transformation;

		transformation.SetValues(
				sx, 0,  0, 0,
				0, sy,  0, 0,
				0,  0, sz, 0
		);

		// set transformation matrix
		gp_GTrsf gtMat;
		gtMat.SetValue(1,1,sx);
		gtMat.SetValue(2,2,sy);
		gtMat.SetValue(3,3,sz);


		if(sx == sy && sy == sz) {
			std::cout << "uniform scale, using transform" << std::endl;
			shape = BRepBuilderAPI_Transform(shape, transformation);
		} else {
			std::cout << "non-uniform scale, using gtransform" << std::endl;
			shape = BRepBuilderAPI_GTransform(shape, gtMat);
		}

	} else if(strcmp(argv[2],"rot")==0) {
        std::vector<std::string> values = split(argv[3], ',');

        if(values.size()!=4) {
            error("wrong number of values!");
        }

        double x = parseDouble(values[0], "dir_x");
        double y = parseDouble(values[1], "dir_y");
        double z = parseDouble(values[2], "dir_z");
        double angle = parseDouble(values[3], "angle");

        gp_Trsf face_rot;

        gp_Ax1 axisForProfileFace;
        axisForProfileFace.SetDirection(gp_Dir(x, y, z));

        double degrees = angle;
        double radians = ( degrees * M_PI ) / 180.0 ;

        face_rot.SetRotation(axisForProfileFace, radians);
        BRepBuilderAPI_Transform rot(shape, face_rot);
        shape = rot.Shape();

    } else if (strcmp(argv[2],"matrix")==0) {
		std::vector<std::string> values = split(argv[3], ',');

		if(values.size()!=12) {
            error("wrong number of values!");
		}

		// transformation matrix
		double m[3][4];

		double v[12];

		// convert transformation matrix from args
		for(size_t i = 0; i < 3;++i) {
			for(size_t j = 0; j < 4;++j) {
				size_t index = i*4+j;
                m[i][j] = parseDouble(values[index].c_str(), "t" + std::to_string(index));
                v[index] = parseDouble(values[index].c_str(), "t" + std::to_string(index));
			}
		}

		gp_Trsf tMat;

		tMat.SetValues(
				v[0], v[1],  v[2], v[3],
				v[4], v[5],  v[6], v[7],
				v[8], v[9], v[10], v[11]
		);

  		// set transformation matrix
		gp_GTrsf gtMat;
		for(int i = 0; i < 3; i++) {
			for(int j = 0; j < 4; j++) {
				gtMat.SetValue(i+1,j+1, m[i][j]);
			}
		}

		if(m[0][0] == m[1][1] && m[1][1] == m[2][2]) {
			std::cout << "uniform scale, using transform" << std::endl;
			shape = BRepBuilderAPI_Transform(shape, tMat);
		} else {
			std::cout << "non-uniform scale, using gtransform" << std::endl;
			shape = BRepBuilderAPI_GTransform(shape, gtMat);
		}
	} else {
        error("unknown command '" + std::string(argv[2]) + "'!");
	}

	double stlTOL;

	if(argc == 7) {
		stlTOL = parseDouble(argv[6], "stlTOL");
	} else {
		stlTOL = 0.5;
	}

	save(argv[5], shape, stlTOL);
}

void editShape(int argc, char *argv[]) {
    if(strcmp(argv[2],"split-shape")==0) {
        splitShape(argc,argv);
    } else if(strcmp(argv[2],"round-edges")==0) {
        roundEdges(argc,argv);
    } else if(strcmp(argv[2],"chamfer-edges")==0) {
        chamferEdges(argc,argv);
    } else {
        error("unknown command '" + std::string(argv[2]) + "'!");
    }
}

void splitShape(int argc, char *argv[]) {

	if(argc != 5 && argc != 6) {
        error("wrong number of arguments!");
	}

	std::string fileName = argv[3];

	std::string outputFormat = toLower(argv[4]);

	if(!endsWith(outputFormat, "stl")
	 && !endsWith(outputFormat, "stp")
	 && !endsWith(outputFormat, "brep")) {
		unsupportedFormat(outputFormat);
	}

	double stlTOL;

	if(argc == 6) {
		stlTOL = parseDouble(argv[5], "stlTOL");
	} else {
		stlTOL = 0.5;
	}

	TopoDS_Shape shape = load(fileName);

	bool outputIsTriangulated = endsWith(outputFormat, "stl");

    // triangulate if output format is stl
	if(outputIsTriangulated) {
		BRepMesh_IncrementalMesh mesh( shape, stlTOL);
    	mesh.Perform();
	}

	// remove file ending
	size_t lastindex = fileName.find_last_of(".");
	std::string fNameWithoutEnding = fileName.substr(0, lastindex); 

	std::vector<TopoDS_Shape> faces = splitShape(shape);

	StlAPI_Writer stlWriter;

	for(size_t i = 0; i < faces.size(); i++) {

		// build leading-zeros-string
		unsigned int numDigits = (unsigned int)(log10(faces.size())+1);
		std::string faceId = std::to_string(i);
		std::string faceName = std::string(numDigits - faceId.length(), '0') + faceId;

		// final face filename
		std::string faceFileName = fNameWithoutEnding + "-face-" +faceName + "." + outputFormat;

        // save face
		if(outputIsTriangulated) {
			// if stl we reuse triangulation
			stlWriter.Write(faces[i], faceFileName.c_str());
		} else {
			// non-triangulated files otherwise
			save(faceFileName, faces[i], stlTOL);
		}
	}
}

void roundEdges(int argc, char* argv[]) {

    if(argc != 6 && argc != 7) {
        error("wrong number of arguments!");
    }

    double radius = parseDouble(argv[3], "radius");

    std::string fileName = argv[4];
    std::string outFileName = toLower(argv[5]);

    TopoDS_Shape shape = load(fileName);

    BRepFilletAPI_MakeFillet roundEdges(shape);
    // we add all edges to make fillets
    TopExp_Explorer edgeExplorer(shape, TopAbs_EDGE);
    while(edgeExplorer.More()){
        TopoDS_Edge edge = TopoDS::Edge(edgeExplorer.Current());
        roundEdges.Add(radius, edge);
        edgeExplorer.Next();
    }

    // create fillets (rounded edges)
    TopoDS_Shape shapeOut= roundEdges.Shape();


    double stlTOL;

    if(argc == 7) {
        stlTOL = parseDouble(argv[6], "stlTOL");
    } else {
        stlTOL = 0.5;
    }

    save(outFileName, shapeOut, stlTOL);

}

void chamferEdges(int argc, char* argv[]) {

	std::cout << "WARNING: this method might not work properly. We need to test newer OCC versions." << std::endl;

    notImplemented();

//    if(argc != 6 && argc != 7) {
//        error("wrong number of arguments!");
//    }
//
//    double radius = parseDouble(argv[3], "radius");
//
//    std::string fileName = argv[4];
//    std::string outFileName = toLower(argv[5]);
//
//    TopoDS_Shape shape = load(fileName);
//
//	BRepFilletAPI_MakeChamfer chamfers(shape);
//	
//    TopTools_IndexedDataMapOfShapeListOfShape M;
//    TopExp::MapShapesAndAncestors(shape,TopAbs_EDGE,TopAbs_FACE,M);
//   
//    for (Standard_Integer i = 1; i < M.Extent(); i++ )
//    {
//        TopoDS_Edge E = TopoDS::Edge(TopoDS::Edge(M.FindKey(i)));
//        // TopoDS_Face F = TopoDS::Face(M.FindFromIndex(i).First());
//		TopoDS_Face F = TopoDS::Face(M.FindFromKey(E).First());
//        chamfers.Add(radius,E,F);
//    }
//	
//    // create chamfers
//    TopoDS_Shape shapeOut= chamfers.Shape(); 
//
//    double stlTOL;
//
//    if(argc == 7) {
//        stlTOL = parseDouble(argv[6], "stlTOL");
//    } else {
//        stlTOL = 0.5;
//    }
//
//    save(outFileName, shapeOut, stlTOL);
}

TopoDS_Shape createBox(double x1, double y1, double z1, double x2, double y2, double z2) {
	gp_Pnt lowerLeftCornerOfBox(x1,y1,z1);
	gp_Pnt upperRightCornerOfBox(x2,y2,z2);
 	BRepPrimAPI_MakeBox boxMaker(lowerLeftCornerOfBox,upperRightCornerOfBox);
	TopoDS_Shape box = boxMaker.Shape();
	return box;
}

TopoDS_Shape createSphere(double x1, double y1, double z1, double r) {
	gp_Pnt center(x1,y1,z1);
	BRepPrimAPI_MakeSphere sphereMaker(center,r);
	TopoDS_Shape sphere = sphereMaker.Shape();
	return sphere;
}

TopoDS_Shape createCylinder(double r, double h) {
	BRepPrimAPI_MakeCylinder cylinderMaker(r,h);
	TopoDS_Shape cylinder = cylinderMaker.Shape();
	return cylinder;
}

TopoDS_Shape createCylinder(double r, double h, double angle) {
	BRepPrimAPI_MakeCylinder cylinderMaker(r,h,angle);
	TopoDS_Shape cylinder = cylinderMaker.Shape();
	return cylinder;
}

TopoDS_Shape createCone(double r1, double r2, double h) {
	BRepPrimAPI_MakeCone coneMaker(r1,r2,h);
	TopoDS_Shape cone = coneMaker.Shape();
	return cone;
}

TopoDS_Shape createCone(double r1, double r2, double h, double angle) {
	BRepPrimAPI_MakeCone coneMaker(r1,r2,h,angle);
	TopoDS_Shape cone = coneMaker.Shape();
	return cone;
}

TopoDS_Shape createHelix(double radius, double profile_radius, double pitch, double num_revolutions)
{
    double helixRadius = radius;
    double helixPitch = pitch;

	// important to compute slope and length with unit radius 1.0
	// since we project on cylinder surface we get the correct radius automatically
	double slope  = helixPitch/(2.0*M_PI);
	// length is the arc/curve length. again, do this without the radius of the helix
	double length = 2.0*M_PI*sqrt(1.0+slope*slope) * num_revolutions;

	// lines origin is at 0,0. the direction vector is (1, slope)
    gp_Lin2d lineSegmentWithPitch(gp_Pnt2d(0.0, 0.0), gp_Dir2d(1, slope));
    Handle(Geom2d_TrimmedCurve) curveSegment = GCE2d_MakeSegment(lineSegmentWithPitch, 0.0, 2.0 * M_PI).Value();
    Handle(Geom_CylindricalSurface) cylinderSurfaceForHelix = new Geom_CylindricalSurface(gp::XOY(), helixRadius);

	// now, we compute the edge on the surface of the cylinder
    TopoDS_Edge helixEdge = BRepBuilderAPI_MakeEdge(curveSegment, cylinderSurfaceForHelix, 0.0, length).Edge();

    BRepLib::BuildCurve3d(helixEdge);

    gp_Ax2 axisForProfileshape;
    axisForProfileshape.SetDirection(gp_Dir(0.0, 1.0, 0));
    axisForProfileshape.SetLocation(gp_Pnt(helixRadius, 0.0, 0.0));

    gp_Circ profileGeometry(axisForProfileshape, profile_radius);

    TopoDS_Edge profileEdge = BRepBuilderAPI_MakeEdge(profileGeometry).Edge();
    TopoDS_Wire profileWire = BRepBuilderAPI_MakeWire(profileEdge).Wire();
    TopoDS_Face profileFace = BRepBuilderAPI_MakeFace(profileWire).Face();
    TopoDS_Wire helixWire = BRepBuilderAPI_MakeWire(helixEdge).Wire();

    BRepOffsetAPI_MakePipe pipeMaker(helixWire, profileFace);

    if (!pipeMaker.IsDone())
    {
		error("cannot create helix/pipe.");
	}

	return pipeMaker.Shape();
}

TopoDS_Shape createHelix(double radius, TopoDS_Shape profile_face, double pitch, double num_revolutions)
{
    double helixRadius = radius;
    double helixPitch = pitch;

	// important to compute slope and length with unit radius 1.0
	// since we project on cylinder surface we get the correct radius automatically
	double slope  = helixPitch/(2.0*M_PI);
	// length is the arc/curve length. again, do this without the radius of the helix
	double length = 2.0*M_PI*sqrt(1.0+slope*slope) * num_revolutions;

	// lines origin is at 0,0. the direction vector is (1, slope)
    gp_Lin2d lineSegmentWithPitch(gp_Pnt2d(0.0, 0.0), gp_Dir2d(1, slope));
    Handle(Geom2d_TrimmedCurve) curveSegment = GCE2d_MakeSegment(lineSegmentWithPitch, 0.0, 2.0 * M_PI).Value();
    Handle(Geom_CylindricalSurface) cylinderSurfaceForHelix = new Geom_CylindricalSurface(gp::XOY(), helixRadius);

	// compute the edge on the surface of the cylinder
    TopoDS_Edge helixEdge = BRepBuilderAPI_MakeEdge(curveSegment, cylinderSurfaceForHelix, 0.0, length).Edge();
    BRepLib::BuildCurve3d(helixEdge);

    // create a wire of the helix curve
	TopoDS_Wire helixWire = BRepBuilderAPI_MakeWire(helixEdge).Wire();

	// create the pipe (sweep a profile along the helix)
	// - frenet guarantees correct orientation of profile
    BRepOffsetAPI_MakePipe pipeMaker(helixWire, profile_face, GeomFill_IsFrenet);

    if (!pipeMaker.IsDone()) {
		error("cannot create helix/pipe.");
	}

	return pipeMaker.Shape();
}

TopoDS_Shape createPolygons(std::vector<double> const &points, std::vector<std::vector<int>> const &indices) {

    if(points.size()%3!=0) {
		std::cerr << "ERROR: wrong number count, must be multiples of 3, but is " << points.size() << std::endl;
		exit(1);
	}

    size_t numVerts = points.size()/3;
	std::vector<TopoDS_Vertex> vertices(numVerts);

	// converting number list to vertices 
	for(size_t i = 0; i < points.size(); i+=3) {
		gp_XYZ p;
		p.SetCoord(points[i+0], points[i+1], points[i+2]);
		vertices[i/3] = BRepBuilderAPI_MakeVertex(p);
	}

	// creating faces
	std::vector<TopoDS_Face> faces(indices.size());

	for(size_t f_id = 0; f_id < indices.size(); f_id++) {
		BRepBuilderAPI_MakePolygon polyMaker;

		std::vector<int> face_indices = indices[f_id];

		// add vertices to polygon
		for(size_t v_id = 0; v_id < face_indices.size(); v_id++) {
			polyMaker.Add(vertices[ face_indices[v_id] ]);
		}

		polyMaker.Close();

		if(!polyMaker.IsDone()) {
			std::cerr << "ERROR: cannot construct polygon for extrusion. Path invalid (e.g., crossing edges)" << std::endl;
			exit(1);
		}

		TopoDS_Wire wire = polyMaker.Wire();

		if(wire.IsNull()) {
			std::cerr << "ERROR: cannot construct polygon for extrusion. Path invalid (e.g., crossing edges)" << std::endl;
			exit(1);
		}

		TopoDS_Face face = BRepBuilderAPI_MakeFace( wire );

		faces.push_back(face);
		
	} // end for each face

	// sewing faces
	BRepBuilderAPI_Sewing shapeSewer;

	for(size_t f_id = 0; f_id < faces.size(); f_id++) {
		shapeSewer.Add(faces[f_id]);
	}

	std::cout << " -> sewing faces" << std::endl;

	shapeSewer.Perform();
	TopoDS_Shape shape = shapeSewer.SewedShape();

	std::cout << " -> extracting shells" << std::endl;
    
	BRepBuilderAPI_MakeSolid solidmaker;
	TopTools_IndexedMapOfShape shellMap;
	TopExp::MapShapes(shape, TopAbs_SHELL, shellMap);

	unsigned int counter = 0;
	for(int ishell = 1; ishell <= shellMap.Extent(); ++ishell) {
    	const TopoDS_Shell& shell = TopoDS::Shell(shellMap(ishell));
    	solidmaker.Add(shell);
		counter++;
	}

	std::cout << "   -> shells found: " << counter << std::endl;

	std::cout << " -> converting to solid" << std::endl;
	
	TopoDS_Shape solid = solidmaker.Solid();

	std::cout << " -> done." << std::endl;

	return solid;

}

TopoDS_Shape createPrism2d(double center_x, double center_y, int n, double r) {

    double anglePerStep = 2 * M_PI / n;

    std::vector<double> vertices;

    for (int i = 0; i < n; i++) {
        double coord_x = center_x + r * sin(i * anglePerStep);
        double coord_y = center_y + r * cos(i * anglePerStep);

        vertices.push_back(coord_x);
        vertices.push_back(coord_y);
    }

    return createPolygon2d(vertices);
}

TopoDS_Shape createPrism(double center_x, double center_y, double center_z, int n, double r, double h) {

    double anglePerStep = 2 * M_PI / n;

    std::vector<double> vertices;

    for (int i = 0; i < n; i++) {
        double coord_x = center_x + r * sin(i * anglePerStep);
        double coord_y = center_y + r * cos(i * anglePerStep);
        double coord_z = center_z - h / 2.0;

        vertices.push_back(coord_x);
        vertices.push_back(coord_y);
        vertices.push_back(coord_z);
    }

    return extrudePolygon(0,0,h, vertices);
}

TopoDS_Shape extrudePolygon(double ex, double ey, double ez, std::vector<double> const &points) {

    if(points.size()%3!=0) {
		std::cerr << "ERROR: wrong number count, must be multiples of 3, but is " << points.size() << std::endl;
		exit(1);
	}

    size_t numVerts = points.size()/3;
	std::vector<TopoDS_Vertex> vertices(numVerts);

	for(size_t i = 0; i < points.size(); i+=3) {

		gp_XYZ p;
		p.SetCoord(points[i+0], points[i+1], points[i+2]);
		vertices[i/3] = BRepBuilderAPI_MakeVertex(p);
	}

	BRepBuilderAPI_MakePolygon polyMaker;

	for(size_t i = 0; i < numVerts;i++) {
		polyMaker.Add(vertices[i]);
	}

	polyMaker.Close();

	if(!polyMaker.IsDone()) {
		std::cerr << "ERROR: cannot construct polygon for extrusion. Path invalid (e.g., crossing edges)" << std::endl;
		exit(1);
	}

	TopoDS_Wire wire = polyMaker.Wire();

	if(wire.IsNull()) {
		std::cerr << "ERROR: cannot construct polygon for extrusion. Path invalid (e.g., crossing edges)" << std::endl;
		exit(1);
	}

	TopoDS_Face face = BRepBuilderAPI_MakeFace( wire );

    gp_Vec direction;

	direction.SetX(ex);
	direction.SetY(ey);
	direction.SetZ(ez);

	return BRepPrimAPI_MakePrism(face, direction);
}

TopoDS_Shape extrudeFile(double ex, double ey, double ez, std::string const &filename) {

	TopoDS_Shape face = load(filename);

    gp_Vec direction;

	direction.SetX(ex);
	direction.SetY(ey);
	direction.SetZ(ez);

	return BRepPrimAPI_MakePrism(face, direction);
}

TopoDS_Shape createCircle(double x, double y, double z, double dx, double dy, double dz, double r) {
	gp_Dir dir(dx,dy,dz);
	gp_Pnt point(x,y,z);
	gp_Circ circle(gp_Ax2( point, dir), r);
	BRepBuilderAPI_MakeEdge makeEdge(circle);

    TopoDS_Wire wire = BRepBuilderAPI_MakeWire(makeEdge.Edge());

	TopoDS_Shape shape;

	if( !wire.IsNull()) {
		TopoDS_Shape face = BRepBuilderAPI_MakeFace( wire );
		if(!face.IsNull()) {
			shape = face;
		}
	}

	return shape;
}

TopoDS_Shape createRect2d(double minX, double minY, double maxX, double maxY) {
	std::vector<double> coords;

	coords.push_back(minX); coords.push_back(minY);
	coords.push_back(maxX); coords.push_back(minY);
	coords.push_back(maxX); coords.push_back(maxY);
	coords.push_back(minX); coords.push_back(maxY);

	return createPolygon2d(coords);
}

TopoDS_Shape createPolygon2d(std::vector<double> const &coords) {
	if(coords.size()%2!=0) {
		std::cerr << "ERROR: wrong number count, must be multiples of 2, but is " << coords.size() << std::endl;
		exit(1);
	}

    size_t numVerts = coords.size()/2;
	std::vector<TopoDS_Vertex> vertices;

	for(size_t i = 0; i < coords.size(); i+=2) {
		gp_XYZ p;
		p.SetCoord(coords[i+0], coords[i+1], 0);
		vertices.push_back(BRepBuilderAPI_MakeVertex(p));
	}

	BRepBuilderAPI_MakePolygon polyMaker;

	for(size_t i = 0; i < numVerts;i++) {
		polyMaker.Add(vertices[i]);
	}

	polyMaker.Close();

	if(!polyMaker.IsDone()) {
		std::cerr << "ERROR: cannot construct polygon. Path invalid (e.g., crossing edges)" << std::endl;
		exit(1);
	}

	TopoDS_Wire wire = polyMaker.Wire();

	if(wire.IsNull()) {
		std::cerr << "ERROR: cannot construct polygon. Path invalid (e.g., crossing edges)" << std::endl;
		exit(1);
	}

	TopoDS_Face face = BRepBuilderAPI_MakeFace( wire );

    return face;
}

TopoDS_Shape createText2d(std::string const &font, double fSize, double x, double y, std::string const& text) {

    if(!isAccessible(font)) {
		std::cerr << "ERROR: file '" << font << "' cannot be accessed!" << std::endl;
		exit(1);
	}

	if(!endsWith(toLower(font), ".ttf")) {
		unsupportedFormat(font);
	}

    // error("requested functionality not implemented due to changes in the OCCT API. See https://github.com/miho/OCC-CSG/issues/4 for updates.");

    // TopoDS_Shape textShape;

    // return textShape;

    // Font_BRepFont fontObj(font.c_str(), fSize);
    // TopoDS_Shape shape = fontObj.RenderText(text.c_str());

	// gp_Trsf transformation;
	// transformation.SetTranslation(gp_Vec(x, y, 0));
	// shape = BRepBuilderAPI_GTransform(shape, transformation);

	// return shape;

    Font_BRepTextBuilder textBuilder;
    Font_BRepFont fontObj(font.c_str(), fSize);
    TopoDS_Shape textShape = textBuilder.Perform(fontObj, NCollection_String(text.c_str()));
	
    return textShape;
}

TopoDS_Shape transform(TopoDS_Shape const &shape, double transform_matrix[12]) {

	gp_GTrsf tMat;

	// set transformation matrix
	for(int i = 0; i < 3; i++) {
		for(int j = 0; i < 4; j++) {
			tMat.SetValue(i,j, transform_matrix[i+3*j]);
		}
	}

	BRepBuilderAPI_GTransform transform(tMat);

	transform.Perform(shape, true);

	return transform.ModifiedShape(shape);
}

// Use MakeArc method to make an edge and two vertices
// see https://www.opencascade.com/doc/occt-7.4.0/overview/html/occt_user_guides__modeling_algos.html
void MakeArc(Standard_Real x,Standard_Real y,
Standard_Real R,
Standard_Real ang,
TopoDS_Shape& E,
TopoDS_Shape& V1,
TopoDS_Shape& V2) {
    gp_Ax2 Origin = gp::XOY();
    gp_Vec Offset(x, y, 0.);
    Origin.Translate(Offset);
    BRepBuilderAPI_MakeEdge
    ME(gp_Circ(Origin,R),  ang, ang+M_PI/2);
    E = ME;
    V1 = ME.Vertex1();
    V2 = ME.Vertex2();
}

// Use createRoundRect2d method to make a round rect
// see https://www.opencascade.com/doc/occt-7.4.0/overview/html/occt_user_guides__modeling_algos.html
TopoDS_Shape createRoundRect2d(
        double width,
        double height,
        double corner_radius) {

    TopTools_Array1OfShape theEdges(1,8);
    TopTools_Array1OfShape theVertices(1,8);

    Standard_Real x = width/2 - corner_radius;
    Standard_Real y = height/2 - corner_radius;

    MakeArc(x,-y,corner_radius,
            3.*M_PI/2.,theEdges(2),
            theVertices(2),
            theVertices(3));

    MakeArc(x,y,corner_radius,
            0.,theEdges(4),
            theVertices(4),
            theVertices(5));

    MakeArc(-x,y,corner_radius,M_PI/2.,
            theEdges(6),
            theVertices(6),
            theVertices(7));

    MakeArc(-x,-y,corner_radius,M_PI,
            theEdges(8),
            theVertices(8),
            theVertices(1));

    // Create the linear edges
    for (Standard_Integer i = 1; i <= 7; i += 2) {
        theEdges(i) = BRepBuilderAPI_MakeEdge
        (TopoDS::Vertex(theVertices(i)),TopoDS::Vertex
        (theVertices(i+1)));
    }

    // Create the wire using the BRepBuilderAPI_MakeWire
    BRepBuilderAPI_MakeWire MW;
    for (Standard_Integer i = 1; i <= 8; i++)
    {
        MW.Add(TopoDS::Edge(theEdges(i)));
    }

    TopoDS_Face face = BRepBuilderAPI_MakeFace(MW.Wire()).Face();

    return face;
}

std::vector<TopoDS_Shape> splitShape(TopoDS_Shape const &shape) {
	std::vector<TopoDS_Shape> result;
	for (TopExp_Explorer fExpl(shape, TopAbs_FACE); fExpl.More(); fExpl.Next())
	{
		const TopoDS_Shape &curFace = fExpl.Current();

		result.push_back(curFace);
	}
	return result;
}

double computeVolume(TopoDS_Shape shape, double tol) {

    std::cout << "> tesselating and writing as STL file (using TOL " << tol << ")" << std::endl;

    std::string stlApprox = std::tmpnam(nullptr) + std::string("_vcsg.stl");

    save(stlApprox, shape, tol);

    std::cout << "> re-importing STL file" << std::endl;

    TCollection_AsciiString aName( (Standard_CString)stlApprox.data() );
    OSD_Path aFile(aName);

    BRepBuilderAPI_Sewing shapeSewer;

    std::cout << " -> reading '" << stlApprox << "'" << std::endl;

    Handle(Poly_Triangulation) aSTLMesh = RWStl::ReadFile(aFile);

    Standard_Integer numberOfTriangles = aSTLMesh->NbTriangles();

    gp_Vec v1, v2, v3;

    std::cout << " -> computing volume of tesselated approximation" << std::endl;

    double sum = 0;

    for (Standard_Integer i = 1; i <= numberOfTriangles; i++)
    {
        Poly_Triangle triangle = aSTLMesh->Triangle(i);

        Standard_Integer n1;
        Standard_Integer n2;
        Standard_Integer n3;

        triangle.Get(n1, n2, n3);

        gp_Pnt p1 = aSTLMesh->Node(n1);
        gp_Pnt p2 = aSTLMesh->Node(n2);
        gp_Pnt p3 = aSTLMesh->Node(n3);

        if (!p1.IsEqual(p2,0.0) && !p1.IsEqual(p3,0.0))
        {
            v1 = gp_Vec(p1.Coord());
            v2 = gp_Vec(p2.Coord());
            v3 = gp_Vec(p3.Coord());

            sum+=v1.Dot(v2.Crossed(v3)) / 6.0;
        }
    } // end for

    return sum;
}






bool isAccessible(std::string const &filename) {
    std::ifstream infile(filename.c_str());
    return infile.good();
}

void unsupportedFormat(std::string const &filename) {
	std::cerr << "> ERROR: unsupported file format: '" << filename << "'" << std::endl;
	exit(1);
}

bool endsWith(std::string const & str, std::string const &ending) {

   if (ending.size() > str.size()) return false;
   return std::equal(ending.rbegin(), ending.rend(), str.rbegin());

}

std::string toLower(std::string const &str) {
	std::string data = str;
	std::transform(data.begin(), data.end(), data.begin(), ::tolower);
	return data;
}

std::vector<std::string> split(std::string const &str, const char sep) {

	std::stringstream ss(str);
	std::vector<std::string> result;

	while( ss.good() )
	{
		std::string substr;
		getline( ss, substr, sep );
		result.push_back( substr );
	}

	return result;
}

//double parseDouble(std::string const &str) {
//    return parseDouble(str, [](NUMBER_CONVERSION_ERROR e) -> void {
//        std::cerr << "ERROR: cannot convert number, error_code: " << e << std::endl;
//    });
//}

bool isDouble(std::string const &str) {
	bool result = true;
	parseDouble(str,[&result](NUMBER_CONVERSION_ERROR e)-> void {result=e==VALID;});
	return result;
}

double parseDouble(std::string const &str, std::string const & varName) {
    return parseDouble(str, [varName](NUMBER_CONVERSION_ERROR e) -> void {
        std::cerr << "ERROR: cannot convert number '" << varName << "', error_code: " << e << std::endl;
		exit(1);
    });
}

double parseDouble(std::string const &str, std::function< void(NUMBER_CONVERSION_ERROR) > onError) {

    NUMBER_CONVERSION_ERROR ERR = VALID;
    double res = parseDouble(str, &ERR);

    if(ERR!=VALID) {
        onError(ERR);
    }

    return res;
}

double parseDouble(std::string const &str, NUMBER_CONVERSION_ERROR *ERROR) {
	const char* buff = str.c_str();
	char *end;
   
   	errno = 0;
   
    const double number = strtod(buff, &end);
   
    if(ERROR != NULL) {
        if (end == buff) {
          *ERROR = ERR_CANNOT_PARSE_NUMBER;
		  return -1;
        } else if ('\0' != *end) {
			*ERROR = ERR_EXTRA_CHARS_AT_THE_END;
          	return -1;
        } else if ((std::numeric_limits<double>::min() == number 
		    || std::numeric_limits<double>::max() == number) && ERANGE == errno) {
            *ERROR = ERR_OUT_OF_RANGE;
			return -1;
        }
    } else {
		std::cerr << "WARNING: performing string-to-double conversion without checks!" << std::endl;
	}

	return number;
}



//int parseInt(std::string const &str) {
//    return parseInt(str, [](NUMBER_CONVERSION_ERROR e) -> void {std::cerr << "ERROR: cannot convert number, error_code: " << e << std::endl;});
//}

bool isInt(std::string const &str) {
	bool result = true;
	parseInt(str,[&result](NUMBER_CONVERSION_ERROR e)-> void {result=e==VALID;});
	return result;
}

int parseInt(std::string const &str, std::string const & varName) {
    return parseInt(str, [varName](NUMBER_CONVERSION_ERROR e) -> void {
        std::cerr << "ERROR: cannot convert number '" << varName << "', error_code: " << e << std::endl;
		exit(1);
    });
}

int parseInt(std::string const &str, std::function< void(NUMBER_CONVERSION_ERROR) > onError) {

	NUMBER_CONVERSION_ERROR ERR = VALID;
	int res = parseInt(str, &ERR);

	if(ERR!=VALID) {
		onError(ERR);
	}

	return res;
}

int parseInt(std::string const &str, NUMBER_CONVERSION_ERROR *ERROR) {

	const char* buff = str.c_str();
	char *end;
   
   	errno = 0;
   
    const int number = strtol(buff, &end, 10);
   
    if(ERROR != NULL) {
        if (end == buff) {
          *ERROR = ERR_CANNOT_PARSE_NUMBER;
		  return -1;
        } else if ('\0' != *end) {
			*ERROR = ERR_EXTRA_CHARS_AT_THE_END;
          	return -1;
        } else if ((std::numeric_limits<int>::min() == number 
		    || std::numeric_limits<int>::max() == number) && ERANGE == errno) {
            *ERROR = ERR_OUT_OF_RANGE;
			return -1;
        }
    } else {
		std::cerr << "WARNING: performing string-to-int conversion without checks!" << std::endl;
	}

	return number;
}  

void notImplemented() {
	std::cerr << "> ERROR: requested functionality not implemented" << std::endl;
	exit(1);
}

void error(std::string const & msg) {
	std::cerr << "> ERROR: " << msg << std::endl << std::endl;
	usage();
	exit(1);
}

void version() {
	std::cout << "Version " << VERSION << std::endl;
}

void usage() {
	std::cerr << "USAGE: " << std::endl;
	std::cerr << std::endl;
	std::cerr << "Help & Info:" << std::endl;
	std::cerr << std::endl;
	std::cerr << " occ-csg --help" << std::endl;
	std::cerr << " occ-csg --version" << std::endl;
	std::cerr << std::endl;
	std::cerr << "Creating Primitives:" << std::endl;
	std::cerr << std::endl;
	std::cerr << " occ-csg --create box x1,y1,z1,x2,y2,z2                            box.stp" << std::endl;
	std::cerr << " occ-csg --create sphere x1,y1,z1,r                                sphere.stp" << std::endl;
	std::cerr << " occ-csg --create cyl x1,y1,z1,r,h                                 cyl.stp" << std::endl;
    std::cerr << " occ-csg --create prism x,y,z,n,r,h                                prism.stp" << std::endl;
	std::cerr << " occ-csg --create cone x1,y1,z1,r1,r2,h                            cone.stp" << std::endl;
	std::cerr << " occ-csg --create helix r,profile_r,pitch,num_revolutions          helix.stp" << std::endl;
	std::cerr << " occ-csg --create helix r,profile_face.stp,pitch,num_revolutions   helix.stp" << std::endl;
	std::cerr << " occ-csg --create polygons x1,y1,z1,x2,y2,z2,... p1v1,p1v2,p1v3,...:p2v1,p2v2,p2v3,... polygons.stp" << std::endl;
	std::cerr << " occ-csg --create 2d:circle x,y,r                                  2dcircle.stp" << std::endl;
	std::cerr << " occ-csg --create 2d:polygon x1,y1,x2,y2,...                       2dpolygon.stp" << std::endl;
	std::cerr << " occ-csg --create 2d:rect x1,y1,x2,y2                              2drectangle.stp" << std::endl;
<<<<<<< HEAD
    std::cerr << " occ-csg --create 2d:prism x,y,n,r                                 2dprism.stp" << std::endl;
=======
	std::cerr << " occ-csg --create 2d:round-rect x,y,width,height,corner_r          2drectangle.stp" << std::endl;

>>>>>>> 9a4c2f21
	//std::cerr << " occ-csg --create 2d:text font.ttf 12.0 x,y \"text to render\"       2dtext.stp" << std::endl;
	std::cerr << " occ-csg --create extrusion:polygon ex,ey,ez,x1,y1,z1,x2,y2,z2,... extrude.stp" << std::endl;
	std::cerr << " occ-csg --create extrusion:file ex,ey,ez                          2dpath.stp extrude.stp" << std::endl;
	std::cerr << "" << std::endl;
	std::cerr << "Format Conversion:" << std::endl;
	std::cerr  << std::endl;
	std::cerr << " occ-csg --convert file1.stl file1.stp" << std::endl;
	std::cerr << " occ-csg --convert file1.stp file1.stl 0.1" << std::endl;
	std::cerr << std::endl;
	std::cerr << "Geometric Transformation:" << std::endl;
	std::cerr << std::endl;
	std::cerr << " occ-csg --transform translate x,y,z                               file1.stp file1-translated.stp" << std::endl;
	std::cerr << " occ-csg --transform scale     sx,sy,sz                            file1.stp file1-scaled.stp" << std::endl;
    std::cerr << " occ-csg --transform rot       dir_x,dir_y,dir_z,angle file1.stp   file1-rotated.stp" << std::endl;
	std::cerr << " occ-csg --transform matrix    t1,t2,t3,...,t12 file1.stp          file1-transformed.stp" << std::endl;
	std::cerr << std::endl;
	std::cerr << "Boolean Operators, Constructive Solid Geometry (CSG):" << std::endl;
	std::cerr << std::endl;
	std::cerr << " occ-csg --csg union file1.stp file2.stp file-out.stp" << std::endl;
	std::cerr << " occ-csg --csg difference file1.stp file2.stp file-out.stp" << std::endl;
	std::cerr << " occ-csg --csg intersection file1.stp file2.stp file-out.stp" << std::endl;
	std::cerr << std::endl;
	std::cerr << "Shape Editing:" << std::endl;
	std::cerr << std::endl;
    std::cerr << " occ-csg --edit split-shape shape.stp stp" << std::endl;
    std::cerr << " occ-csg --edit round-edges radius shape.stp shape-rounded.stp" << std::endl;
    std::cerr << " occ-csg --edit chamfer-edges radius shape.stp shape-chamfered.stp" << std::endl;
	std::cerr << std::endl;
	std::cerr << std::endl;
	std::cerr << "Shape Info:" << std::endl;
	std::cerr << std::endl;
	std::cerr << " occ-csg --info bounds file.stp      " << std::endl;
	std::cerr << " occ-csg --info bounds file.stp      bounds.stp" << std::endl;
	std::cerr << " occ-csg --info volume file.stp tol  " << std::endl;
	std::cerr << std::endl;
}<|MERGE_RESOLUTION|>--- conflicted
+++ resolved
@@ -132,7 +132,7 @@
 
 
 // version
-#define VERSION "0.9.9"
+#define VERSION "0.9.9.1"
 
 // minimal API for primitive objects
 TopoDS_Shape createBox(double x1, double y1, double z1, double x2, double y2, double z2);
@@ -141,13 +141,9 @@
 TopoDS_Shape createCylinder(double r, double h, double angle);
 TopoDS_Shape createCone(double r1, double r2, double h);
 TopoDS_Shape createCone(double r1, double r2, double h, double angle);
-<<<<<<< HEAD
 TopoDS_Shape createPrism(double x, double y, double z, int n, double r, double h);
-TopoDS_Shape createHelix(double radius, double profile_raius, double pitch, double num_revolutions);
-=======
 TopoDS_Shape createHelix(double radius, double profile_radius, double pitch, double num_revolutions);
 TopoDS_Shape createHelix(double radius, TopoDS_Shape profile_face, double pitch, double num_revolutions);
->>>>>>> 9a4c2f21
 TopoDS_Shape createPolygons(std::vector<double> const &points, std::vector<std::vector<int>> const &indices);
 TopoDS_Shape extrudePolygon(double ex, double ey, double ez, std::vector<double> const &points);
 TopoDS_Shape extrudeFile(double ex, double ey, double ez, std::string const &filename);
@@ -238,7 +234,7 @@
 	
 	std::cout << "-------------------------------------------------------------" << std::endl;
     std::cout << "----        CSG Tool based on the OCCT CAD Kernel        ----" << std::endl;
-	std::cout << "----                    Version " << VERSION << "                    ----" << std::endl;
+	std::cout << "----                   Version " << VERSION << "                   ----" << std::endl;
 	std::cout << "---- 2018-2019 by Michael Hoffer (info@michaelhoffer.de) ----" << std::endl;
 	std::cout << "----                   www.mihosoft.eu                   ----" << std::endl;
 	std::cout << "-------------------------------------------------------------" << std::endl;
@@ -2167,12 +2163,8 @@
 	std::cerr << " occ-csg --create 2d:circle x,y,r                                  2dcircle.stp" << std::endl;
 	std::cerr << " occ-csg --create 2d:polygon x1,y1,x2,y2,...                       2dpolygon.stp" << std::endl;
 	std::cerr << " occ-csg --create 2d:rect x1,y1,x2,y2                              2drectangle.stp" << std::endl;
-<<<<<<< HEAD
     std::cerr << " occ-csg --create 2d:prism x,y,n,r                                 2dprism.stp" << std::endl;
-=======
 	std::cerr << " occ-csg --create 2d:round-rect x,y,width,height,corner_r          2drectangle.stp" << std::endl;
-
->>>>>>> 9a4c2f21
 	//std::cerr << " occ-csg --create 2d:text font.ttf 12.0 x,y \"text to render\"       2dtext.stp" << std::endl;
 	std::cerr << " occ-csg --create extrusion:polygon ex,ey,ez,x1,y1,z1,x2,y2,z2,... extrude.stp" << std::endl;
 	std::cerr << " occ-csg --create extrusion:file ex,ey,ez                          2dpath.stp extrude.stp" << std::endl;
